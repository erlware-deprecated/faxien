#!/usr/bin/env python

"""
This Python script will help you download and compile an erlang
and publish erts and the built-in applications with faxien.
"""

import optparse, os, urllib, re, sets, subprocess, sys, tempfile, time

VERSION = '0.1.1'

DOWNLOAD_URL = 'http://erlang.org/download'

INTERACTIVE = os.isatty(sys.stdin.fileno())

WORKING_DIR = os.path.join(tempfile.gettempdir(), 'faxien-auto-publish')

IS_64_BIT = sys.maxint > 2**31 - 1

# re to find the source versions available for download
scraper = re.compile(r'otp_src_(R)(\d+)(\w+)-(\d+)\.tar.gz')

# re to split erlang version numbers
erlang_verpat = re.compile(r'(R)(\d+)(\w+)-(\d+)')

# ioctl_GWINSZ and terminal_size are from Chuck Blake's cls.py
# http://pdos.csail.mit.edu/~cblake/cls/cls.py

def ioctl_GWINSZ(fd):                  #### TABULATION FUNCTIONS
    try:                                ### Discover terminal width
        import fcntl, termios, struct
        cr = struct.unpack('hh', fcntl.ioctl(fd, termios.TIOCGWINSZ, '1234'))
    except:
        return None
    return cr

def terminal_size():                    ### decide on *some* terminal size
    cr = ioctl_GWINSZ(0) or ioctl_GWINSZ(1) or ioctl_GWINSZ(2)  # try open fds
    if not cr:                                                  # ...then ctty
        try:
            fd = os.open(os.ctermid(), os.O_RDONLY)
            cr = ioctl_GWINSZ(fd)
            os.close(fd)
        except:
            pass
    if not cr:                            # env vars or finally defaults
        try:
            cr = (os.environ['LINES'], os.environ['COLUMNS'])
        except:
            cr = (25, 80)
    return int(cr[1]), int(cr[0])         # reverse rows, cols


def check_working_dir(working_dir):
    """Check to make sure we can use the given working directory."""

    first_existing = working_dir

    while True:
        if os.path.exists(first_existing):
            break

        up_one = os.path.dirname(first_existing)
        if up_one == first_existing:
            raise Exception('weird. no root path')

        first_existing = up_one

    if not os.path.isdir(first_existing):
        print >>sys.stderr, '%s is not a directory' % first_existing
        sys.exit(1)

    if not os.access(first_existing, os.R_OK | os.W_OK | os.X_OK):
        print >>sys.stderr, 'You do not have permissions to change %s.' % first_existing
        sys.exit(1)


def get_versions():
    """Return the list of versions available for download.

    Versions are returned as tuples ('R', NUMBER, STRING, NUMBER)

    So R12B-1 would be ('R', 12, 'B', 1)

    Versions are returned in descending order.
    """

    page = urllib.urlopen(DOWNLOAD_URL).read()

    versions = list(sets.Set(scraper.findall(page)))
    versions = [list(v) for v in versions]

    for v in versions:
        v[1] = int(v[1])
        v[3] = int(v[3])

    versions = map(tuple, versions)
    versions.sort()
    versions.reverse()

    return versions


def format_version(version):
    """Format a version tuple (see get_versions) as a string."""
    return '%s%d%s-%d' % version


def choose_version(versions):
    """Present a menu for the user to choose a version and return
    the version chosen."""

    if not INTERACTIVE:
        print >>sys.stderr, 'choose mode in a non-interactive environment'
        sys.exit(1)

    while True:
        print
        print 'Choose a version from the list:'
        for i, version in enumerate(versions):
            print ' %d: %s' % (i + 1, format_version(version))

        ans = raw_input('[%d-%d] ' % (1, len(versions)))

        if not ans:
            print 'Aborting.'
            sys.exit(1)

        ans = ans.isdigit() and int(ans) or None

        if ans and ans >= 1 and ans <= len(versions):
            return versions[ans-1]

        print
        print 'Please enter a number between %d and %d.' % (1, len(versions))


def determine_version(options):
    """Determine which bootstrapper to use based on the options."""

    if options.erlang_version:
        match = erlang_verpat.match(options.erlang_version)
        if not match:
            print 'Expecting version like R12B-3. Got', options.erlang_version
            sys.exit(1)

        version = list(match.groups())
        version[1] = int(version[1])
        version[3] = int(version[3])
        return tuple(version)

    print 'Fetching list of erlang versions from %s' % DOWNLOAD_URL

    versions = get_versions()

    if not versions:
        print 'Did not find any versions to download at %s' % DOWNLOAD_URL
        sys.exit(1)

    if not options.choose:
        return versions[0]

    return choose_version(versions)


SPINNER = "-\|/"
TERMINAL_SIZE = None

def progress_bar(block_count, block_size, total_bytes):
    """Progress hook for urllib.urlretrieve.
    With an interactive shell, display a progress bar for download progress."""

    if not INTERACTIVE:
        return

    if block_count % 10 != 0:
        return

    count = block_count // 10

    progress_length = max(0, TERMINAL_SIZE[0] - 6)

    bytes = block_count * block_size

    num_bars = progress_length * (bytes / float(total_bytes))
    num_bars = int(num_bars)

    if num_bars:
        last_bars = progress_length * ((bytes - (block_size * 10)) / float(total_bytes))
        last_bars = int(last_bars)
        new_bars = '=' * (num_bars - last_bars)
    else:
        new_bars = ''

    percent = 100 * (bytes / float(total_bytes))
    percent = ' %3d%%' % round(percent)

    sys.stdout.write('\b\b\b\b\b\b' + new_bars + SPINNER[count % len(SPINNER)] + percent)
    sys.stdout.flush()


def already_downloaded(tarfile):
    """Return True if the given tarfile has already been downloaded."""

    if not os.path.exists(tarfile):
        return False

    url = '%s/%s' % (DOWNLOAD_URL, os.path.basename(tarfile))

    content_length = urllib.urlopen(url).info().getheader('Content-Length')
    if not content_length or not content_length.isdigit():
        return False

    content_length = int(content_length)

    current_size = os.stat(tarfile).st_size

    return content_length == current_size


def download_tarfile(tarfile):
    """Fetch the given tarfile from the website. Return the file location."""

    global TERMINAL_SIZE
    if INTERACTIVE:
        TERMINAL_SIZE = terminal_size()

    url = '%s/%s' % (DOWNLOAD_URL, os.path.basename(tarfile))

    print 'Downloading: %s' % url
    print 'Destination: %s' % tarfile

    if INTERACTIVE:
        sys.stdout.write(SPINNER[0] + '    %')

    urllib.urlretrieve(url, tarfile, reporthook=progress_bar)[0]

    print
    print 'Download done.'


def spin_wait(process):
    """Wait for a process to finish while animating a spinner."""

    count = 0

    if INTERACTIVE:
        sys.stdout.write(' ')

    while True:
        if INTERACTIVE:
            sys.stdout.write('\b%s' % SPINNER[count % len(SPINNER)])
            sys.stdout.flush()

        if process.poll() is not None:
            break

        time.sleep(.2)

        count += 1

    if INTERACTIVE:
        sys.stdout.write('\b')

    return process.returncode


def process_failed(returncode, stdout):
    """Return True if the process failed."""

    if returncode != 0:
        return True
    if 'badly_formatted' in stdout:
        return True
    return False


def run_command(cmd, run_dir, log_dir, name, critical=True):
    """Run the command with output to logs."""

    sys.stdout.write('[%s] ' % name)
    sys.stdout.flush()

    flag_file = os.path.join(log_dir, '%s.done' % name)
    if os.path.exists(flag_file):
        print 'already done'
        return

    stdin = open('/dev/null')
    stdout = open(os.path.join(log_dir, '%s.stdout' % name), 'w')
    stderr = open(os.path.join(log_dir, '%s.stderr' % name), 'w')

    stdout.write('Executing %s in %s\n' % (cmd, run_dir))
    stdout.flush()

    process = subprocess.Popen(cmd, cwd=run_dir,
                               stdin=stdin, stdout=stdout, stderr=stderr)

    returncode = spin_wait(process)

    if process_failed(returncode, open(stdout.name).read()):
        print 'failed'
        if critical:
            sys.exit(1)
    else:
        print 'done'
        open(flag_file, 'w').close()


def unpack_tarfile(tarfile, log_dir):
    """Untar the erlang tarball into the working directory."""

    cmd = ['tar', 'xzf', tarfile]

    run_command(cmd, os.path.dirname(tarfile), log_dir, 'unpack')

    src_dir = tarfile[:-len('.tar.gz')]

    if not os.path.isdir(src_dir):
        print 'Did not find source directory:', src_dir
        sys.exit(1)

    return src_dir


def configure_src(src_dir, install_dir, log_dir):
    """Configure the source directory. Return the install directory."""

    cmd = ['./configure', '--enable-kernel-poll', '--enable-smp-support',
           '--disable-sctp', '--prefix', install_dir]

    run_command(cmd, src_dir, log_dir, 'configure')


def make(src_dir, log_dir):
    """Build the source."""

    run_command(['make'], src_dir, log_dir, 'make')


def install(src_dir, install_dir, log_dir):
    """Install the source."""

    run_command(['make', 'install'], src_dir, log_dir, 'install')

    if not os.path.isdir(install_dir):
        print 'Installation not made:', install_dir
        sys.exit(1)


def make_app_files(install_dir, log_dir):
    """Use the genapp.erl script to give .app files to built-in
    libs that do no have them."""

    escript = os.path.join(install_dir, 'bin', 'escript')
    lib_dir = os.path.join(install_dir, 'lib', 'erlang', 'lib')
    run_dir = os.path.abspath(os.path.dirname(sys.argv[0]))
    genapp = os.path.join(run_dir, 'genapp.erl')

    if not os.path.exists(genapp):
        print 'Missing genapp.erl:', genapp
        sys.exit(1)

    run_command([escript, genapp, lib_dir], run_dir, log_dir, 'genapp')


def get_erts_dir(erlang_dir):
    """Return the erts sub-directory in the erlang installation directory."""

    erts_dirs = [f for f in os.listdir(erlang_dir) if f.startswith('erts-')]

    if not erts_dirs:
        print 'No erts directory found in :', erlang_dir
        sys.exit(1)

    if len(erts_dirs) > 1:
        print 'Multiple erts directories found in :', erlang_dir
        sys.exit(1)

    return os.path.join(erlang_dir, erts_dirs[0])


def get_target_erts_version():
    """Return the current target erts version of faxien."""

    cmd = ['faxien', 'show-target-erts-vsn']

    p = subprocess.Popen(cmd, stdout=subprocess.PIPE)

    (out, _) = p.communicate()

    if p.returncode != 0:
        print 'Faxien call failed:', cmd
        sys.exit(1)

    return out.strip()


def set_target_erts_version(erts_version):
    """Set the current target erts version of faxien."""

    cmd = ['faxien', 'set-target-erts-vsn', erts_version]

    p = subprocess.Popen(cmd, stdout=subprocess.PIPE)

    (out, _) = p.communicate()

    if p.returncode != 0 or out.strip() != 'ok':
        print 'Faxien call failed:', cmd
        sys.exit(1)


def publish(dir, log_dir):
    """Publish the given directory with faxien."""

    name = 'publish-%s' % os.path.basename(dir).split('-')[0]

    run_command(['faxien', 'publish', dir], log_dir, log_dir, name, False)


def get_application_dirs(erlang_dir):
    """Return a list of application directories."""

    app_dirs = []

    lib_dir = os.path.join(erlang_dir, 'lib')

    for basename in os.listdir(lib_dir):
        if '-' not in basename:
            continue

        app_dir = os.path.join(lib_dir, basename)

        if not os.path.isdir(app_dir):
            continue

        app_dirs.append(app_dir)

    app_dirs.sort()

    return app_dirs


def get_published_apps():
    """Return the current published apps."""

    cmd = ['faxien', 'search']

    p = subprocess.Popen(cmd, stdout=subprocess.PIPE)

    (out, _) = p.communicate()

    if p.returncode != 0:
        print 'Faxien call failed:', cmd
        sys.exit(1)

    apps = []

    lines = out.strip().split('\n')

    while lines and not lines[0].startswith('Applications'):
        lines.pop(0)

    if lines:
        lines.pop(0)

    while lines and lines[0].startswith(' '):
        apps.append(lines.pop(0).strip())

    return apps


BINARY_FILE_EXTENSIONS = ["cmx", "py", "bat", "exe", "so"]
<<<<<<< HEAD
BINARY_FILE_REGEX = ["executable", 
                     "shared object", 
                     "dynamically linked",
                     "ar archive"]
=======
BINARY_FILE_REGEX = [ ".* ELF .* executable .*", 
                      ".* shared object .*", 
                      ".* dynamically linked .*",
                      ".* ar archive .*"]
>>>>>>> a20f4020

def get_file_type(filename):
    from subprocess import Popen, PIPE
    return Popen(["file", "-b", filename], stdout=PIPE).communicate()[0].strip()

def is_binary_lib(app_dir):
    """Is the application binary? (i.e., has hardware specific code).

    This function should be kept in sync with is_package_a_binary_app/1
    in the epkg_validation module.
    """

    for name in os.listdir(app_dir):
        if name.endswith('_src'):
            return True

    for root, _, files in os.walk(app_dir):
        for name in files:
            if os.path.splitext(name)[1][1:] in BINARY_FILE_EXTENSIONS:
                return True

            # Check the "file -b" command against each file name and see if it returns
            # a value that matches one of a list of regexs
            file_type = get_file_type(os.path.join(root, name))
            for r in BINARY_FILE_REGEX:
                if re.search(r, file_type):
                    return True

    # Finally, check .ebin file and see if there is a {force_binary_app, true} present
    (app, vsn) = os.path.basename(app_dir).split("-")
    app_file = os.path.join(app_dir, "ebin", "%s.app" % (app))
    if os.path.exists(app_file):
        app_data = str(open(app_file, "r").readlines())
        if re.match(".*{\s*force_binary_app\s*,\s*true}.*", app_data):
            return True

    return False

def remove_shell_scripts(erts_dir):
    """ Remove any shell scripts found within the erts_dir; we provide our own within erlware """
    bin_dir = os.path.join(erts_dir, "bin")
    for root, _, files in os.walk(bin_dir):
        for name in files:
            filename = os.path.join(root, name)
            file_type = get_file_type(filename)
            if file_type.find("shell script text") != -1:
                os.remove(filename)

def clone_bootstrap(working_dir, log_dir):
    """Clone the bootstrap repo into the working directory."""

    run_command(['git', 'clone', 'http://git.erlware.org/bootstrap.git'],
                working_dir, log_dir, 'clone-bootstrap')

    bootstrap_dir = os.path.join(working_dir, 'bootstrap')

    if not os.path.exists(bootstrap_dir):
        print 'Missing bootstrap directory:', bootstrap_dir
        sys.exit(1)

    return bootstrap_dir


def create_bootstrap(bootstrap_dir, erts_dir, log_dir):
    """Create the bootstrapper using the create_bootstrap.sh script."""

    run_command(['./create_bootstrap.sh', erts_dir], bootstrap_dir,
                log_dir, 'create-bootstrap')

    files = os.listdir(bootstrap_dir)
    for name in files:
        if name.startswith('faxien-launcher-') and name.endswith('.sh'):
            return os.path.join(bootstrap_dir, name)

    print 'No boostrap file in:', bootstrap_dir


def make_bootstrapper(working_dir, erts_dir, log_dir):
    """Make a bootstrapper from the erts directory."""

    bootstrap_dir = clone_bootstrap(working_dir, log_dir)
    bootstrap_file = create_bootstrap(bootstrap_dir, erts_dir, log_dir)

    print 'The bootstrap file was created here:', bootstrap_file


def main():
    usage = """%prog [options]

    Without options, this script will download the latest version of
    the erlang source, compile it, and optionally publish it with faxien.
    Additional options allow you to override the default choice or
    choose a specific version from the list of available ones.

    For more information on Erlware, see http://erlware.org

    For help, contact the erlware-questions mailing list here:

        http://groups.google.com/group/erlware-questions
    """

    parser = optparse.OptionParser(usage=usage)

    help = 'instead of publishing, create a bootstrapper'
    parser.add_option("-b", "--bootstrapper", action='store_true', help=help)

    help = 'let me choose the version to use from the current available'
    parser.add_option("-c", "--choose", action='store_true', help=help)

    help = 'do everything but actually publish'
    parser.add_option("-d", "--dry-run", action='store_true', help=help)

    help = 'specify the erlang version to use'
    parser.add_option("-e", "--erlang-version", type='str', help=help)

    help = 'print version information for this script'
    parser.add_option("-v", "--version", action='store_true', help=help)

    help = 'the working directory in which to build erlang'
    parser.add_option("-w", "--working-dir", type='str',
                      default=WORKING_DIR, help=help)

    options, args = parser.parse_args()

    if len(args) > 1:
        parser.error('bad arguments')

    if options.version:
        print 'Faxien erlang publisher version %s.' % VERSION
        sys.exit()

    working_dir = os.path.abspath(os.path.expanduser(options.working_dir))

    print 'Using working dir:', working_dir

    check_working_dir(working_dir)

    version = determine_version(options)

    print 'Using version:', format_version(version)

    working_dir = os.path.join(working_dir, format_version(version))

    if not os.path.exists(working_dir):
        os.makedirs(working_dir)

    tarfile = 'otp_src_%s.tar.gz' % format_version(version)

    local_tarfile = os.path.join(working_dir, tarfile)

    if already_downloaded(local_tarfile):
        print 'Already downloaded', local_tarfile
    else:
        download_tarfile(local_tarfile)

    log_dir = os.path.join(working_dir, 'logs')
    if not os.path.exists(log_dir):
        os.makedirs(log_dir)

    print
    print 'Starting publish steps. Log directory:', log_dir
    print

    src_dir = unpack_tarfile(local_tarfile, log_dir)

    install_dir = os.path.join(os.path.dirname(src_dir), 'install')

    configure_src(src_dir, install_dir, log_dir)
    make(src_dir, log_dir)
    install(src_dir, install_dir, log_dir)

    print
    print 'Figuring out what to publish.'
    print

    erlang_dir = os.path.join(install_dir, 'lib', 'erlang')

    if not os.path.isdir(erlang_dir):
        print 'Erlang dir missing:', erlang_dir
        sys.exit(1)

    erts_dir = get_erts_dir(erlang_dir)

    if options.bootstrapper:
        make_bootstrapper(working_dir, erts_dir, log_dir)
        sys.exit(0)

    make_app_files(install_dir, log_dir)

    # the version of erts we are publishing
    erts_version = os.path.basename(erts_dir).split('-')[1]

    target_erts_version = get_target_erts_version()

    if erts_version != target_erts_version:
        print 'The faxien target-erts-vsn must be changed to:', erts_version

        ans = raw_input('Proceed? ([y]/n)')
        if ans not in ('', 'y', 'Y'):
            sys.exit(0)

        set_target_erts_version(erts_version)

    # Remove shell scripts from bin/ dir in ERTS package
    remove_shell_scripts(erts_dir)

    publish_dirs = get_application_dirs(erlang_dir)

    publish_dirs.insert(0, erts_dir)

    published_apps = get_published_apps()

    for pub_dir in publish_dirs:
        appname = os.path.basename(pub_dir).split('-')[0]

        if appname in published_apps:
            print 'Skipping', appname, '(already published)'
            continue

        if not is_binary_lib(pub_dir) and IS_64_BIT:
            print 'Skipping', appname, '(generic and we are on 64-bit platform)'
            continue

        if options.dry_run:
            print 'Would publish:', appname
        else:
            publish(pub_dir, log_dir)

    if erts_version != target_erts_version:
        print 'The faxien target erts version was changed to:', erts_version
        print 'To change it back, run:'
        print '    faxien set-target-erts-vsn', target_erts_version


if __name__ == '__main__':
    main()<|MERGE_RESOLUTION|>--- conflicted
+++ resolved
@@ -471,17 +471,10 @@
 
 
 BINARY_FILE_EXTENSIONS = ["cmx", "py", "bat", "exe", "so"]
-<<<<<<< HEAD
-BINARY_FILE_REGEX = ["executable", 
-                     "shared object", 
-                     "dynamically linked",
-                     "ar archive"]
-=======
 BINARY_FILE_REGEX = [ ".* ELF .* executable .*", 
                       ".* shared object .*", 
                       ".* dynamically linked .*",
                       ".* ar archive .*"]
->>>>>>> a20f4020
 
 def get_file_type(filename):
     from subprocess import Popen, PIPE
