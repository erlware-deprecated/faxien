#!/usr/bin/env python

"""
This Python script will help you download and compile an erlang
and publish erts and the built-in applications with faxien.
"""

import optparse, os, urllib, re, sets, subprocess, sys, tempfile, time

VERSION = '0.1.1'

DOWNLOAD_URL = 'http://erlang.org/download'

INTERACTIVE = os.isatty(sys.stdin.fileno())

WORKING_DIR = os.path.join(tempfile.gettempdir(), 'faxien-erlang-publish')

IS_64_BIT = sys.maxint > 2**31 - 1

# re to find the source versions available for download
scraper = re.compile(r'otp_src_(R)(\d+)(\w+)-(\d+)\.tar.gz')

# re to split erlang version numbers
erlang_verpat = re.compile(r'(R)(\d+)(\w+)-(\d+)')

# ioctl_GWINSZ and terminal_size are from Chuck Blake's cls.py
# http://pdos.csail.mit.edu/~cblake/cls/cls.py

def ioctl_GWINSZ(fd):                  #### TABULATION FUNCTIONS
    try:                                ### Discover terminal width
        import fcntl, termios, struct
        cr = struct.unpack('hh', fcntl.ioctl(fd, termios.TIOCGWINSZ, '1234'))
    except:
        return None
    return cr

def terminal_size():                    ### decide on *some* terminal size
    cr = ioctl_GWINSZ(0) or ioctl_GWINSZ(1) or ioctl_GWINSZ(2)  # try open fds
    if not cr:                                                  # ...then ctty
        try:
            fd = os.open(os.ctermid(), os.O_RDONLY)
            cr = ioctl_GWINSZ(fd)
            os.close(fd)
        except:
            pass
    if not cr:                            # env vars or finally defaults
        try:
            cr = (os.environ['LINES'], os.environ['COLUMNS'])
        except:
            cr = (25, 80)
    return int(cr[1]), int(cr[0])         # reverse rows, cols


def check_working_dir(working_dir):
    """Check to make sure we can use the given working directory."""

    first_existing = working_dir

    while True:
        if os.path.exists(first_existing):
            break

        up_one = os.path.dirname(first_existing)
        if up_one == first_existing:
            raise Exception('weird. no root path')

        first_existing = up_one

    if not os.path.isdir(first_existing):
        print >>sys.stderr, '%s is not a directory' % first_existing
        sys.exit(1)

    if not os.access(first_existing, os.R_OK | os.W_OK | os.X_OK):
        print >>sys.stderr, 'You do not have permissions to change %s.' % first_existing
        sys.exit(1)


def get_versions():
    """Return the list of versions available for download.

    Versions are returned as tuples ('R', NUMBER, STRING, NUMBER)

    So R12B-1 would be ('R', 12, 'B', 1)

    Versions are returned in descending order.
    """

    page = urllib.urlopen(DOWNLOAD_URL).read()

    versions = list(sets.Set(scraper.findall(page)))
    versions = [list(v) for v in versions]

    for v in versions:
        v[1] = int(v[1])
        v[3] = int(v[3])

    versions = map(tuple, versions)
    versions.sort()
    versions.reverse()

    return versions


def format_version(version):
    """Format a version tuple (see get_versions) as a string."""
    return '%s%d%s-%d' % version


def choose_version(versions):
    """Present a menu for the user to choose a version and return
    the version chosen."""

    if not INTERACTIVE:
        print >>sys.stderr, 'choose mode in a non-interactive environment'
        sys.exit(1)

    while True:
        print
        print 'Choose a version from the list:'
        for i, version in enumerate(versions):
            print ' %d: %s' % (i + 1, format_version(version))

        ans = raw_input('[%d-%d] ' % (1, len(versions)))

        if not ans:
            print 'Aborting.'
            sys.exit(1)

        ans = ans.isdigit() and int(ans) or None

        if ans and ans >= 1 and ans <= len(versions):
            return versions[ans-1]

        print
        print 'Please enter a number between %d and %d.' % (1, len(versions))


def determine_version(options):
    """Determine which bootstrapper to use based on the options."""

    if options.erlang_version:
        match = erlang_verpat.match(options.erlang_version)
        if not match:
            print 'Expecting version like R12B-3. Got', options.erlang_version
            sys.exit(1)

        version = list(match.groups())
        version[1] = int(version[1])
        version[3] = int(version[3])
        return tuple(version)

    print 'Fetching list of erlang versions from %s' % DOWNLOAD_URL

    versions = get_versions()

    if not versions:
        print 'Did not find any versions to download at %s' % DOWNLOAD_URL
        sys.exit(1)

    if not options.choose:
        return versions[0]

    return choose_version(versions)


SPINNER = "-\|/"
TERMINAL_SIZE = None

def progress_bar(block_count, block_size, total_bytes):
    """Progress hook for urllib.urlretrieve.
    With an interactive shell, display a progress bar for download progress."""

    if not INTERACTIVE:
        return

    if block_count % 10 != 0:
        return

    count = block_count // 10

    progress_length = max(0, TERMINAL_SIZE[0] - 6)

    bytes = block_count * block_size

    num_bars = progress_length * (bytes / float(total_bytes))
    num_bars = int(num_bars)

    if num_bars:
        last_bars = progress_length * ((bytes - (block_size * 10)) / float(total_bytes))
        last_bars = int(last_bars)
        new_bars = '=' * (num_bars - last_bars)
    else:
        new_bars = ''

    percent = 100 * (bytes / float(total_bytes))
    percent = ' %3d%%' % round(percent)

    sys.stdout.write('\b\b\b\b\b\b' + new_bars + SPINNER[count % len(SPINNER)] + percent)
    sys.stdout.flush()


def already_downloaded(tarfile):
    """Return True if the given tarfile has already been downloaded."""

    if not os.path.exists(tarfile):
        return False

    url = '%s/%s' % (DOWNLOAD_URL, os.path.basename(tarfile))

    content_length = urllib.urlopen(url).info().getheader('Content-Length')
    if not content_length or not content_length.isdigit():
        return False

    content_length = int(content_length)

    current_size = os.stat(tarfile).st_size

    return content_length == current_size


def download_tarfile(tarfile):
    """Fetch the given tarfile from the website. Return the file location."""

    global TERMINAL_SIZE
    if INTERACTIVE:
        TERMINAL_SIZE = terminal_size()

    url = '%s/%s' % (DOWNLOAD_URL, os.path.basename(tarfile))

    print 'Downloading: %s' % url
    print 'Destination: %s' % tarfile

    if INTERACTIVE:
        sys.stdout.write(SPINNER[0] + '    %')

    urllib.urlretrieve(url, tarfile, reporthook=progress_bar)[0]

    print
    print 'Download done.'


def spin_wait(process):
    """Wait for a process to finish while animating a spinner."""

    count = 0

    if INTERACTIVE:
        sys.stdout.write(' ')

    while True:
        if INTERACTIVE:
            sys.stdout.write('\b%s' % SPINNER[count % len(SPINNER)])
            sys.stdout.flush()

        if process.poll() is not None:
            break

        time.sleep(.2)

        count += 1

    if INTERACTIVE:
        sys.stdout.write('\b')

    return process.returncode


def process_failed(returncode, stdout):
    """Return True if the process failed."""

    if returncode != 0:
        return True
    if 'badly_formatted' in stdout:
        return True
    return False


def run_command(cmd, run_dir, log_dir, name, critical=True):
    """Run the command with output to logs."""

    sys.stdout.write('[%s] ' % name)
    sys.stdout.flush()

    flag_file = os.path.join(log_dir, '%s.done' % name)
    if os.path.exists(flag_file):
        print 'already done'
        return

    stdin = open('/dev/null')
    stdout = open(os.path.join(log_dir, '%s.stdout' % name), 'w')
    stderr = open(os.path.join(log_dir, '%s.stderr' % name), 'w')

    stdout.write('Executing %s in %s\n' % (cmd, run_dir))
    stdout.flush()

    process = subprocess.Popen(cmd, cwd=run_dir,
                               stdin=stdin, stdout=stdout, stderr=stderr)

    returncode = spin_wait(process)

    if process_failed(returncode, open(stdout.name).read()):
        print 'failed'
        if critical:
            sys.exit(1)
    else:
        print 'done'
        open(flag_file, 'w').close()


def unpack_tarfile(tarfile, log_dir):
    """Untar the erlang tarball into the working directory."""

    cmd = ['tar', 'xzf', tarfile]

    run_command(cmd, os.path.dirname(tarfile), log_dir, 'unpack')

    src_dir = tarfile[:-len('.tar.gz')]

    if not os.path.isdir(src_dir):
        print 'Did not find source directory:', src_dir
        sys.exit(1)

    return src_dir


def configure_src(src_dir, install_dir, log_dir):
    """Configure the source directory. Return the install directory."""

    cmd = ['./configure', '--enable-kernel-poll', '--enable-smp-support',
           '--disable-sctp', '--prefix', install_dir]

    run_command(cmd, src_dir, log_dir, 'configure')


def make(src_dir, log_dir):
    """Build the source."""

    run_command(['make'], src_dir, log_dir, 'make')


def install(src_dir, install_dir, log_dir):
    """Install the source."""

    run_command(['make', 'install'], src_dir, log_dir, 'install')

    if not os.path.isdir(install_dir):
        print 'Installation not made:', install_dir
        sys.exit(1)


def get_erts_dir(erlang_dir):
    """Return the erts sub-directory in the erlang installation directory."""

    erts_dirs = [f for f in os.listdir(erlang_dir) if f.startswith('erts-')]

    if not erts_dirs:
        print 'No erts directory found in :', erlang_dir
        sys.exit(1)

    if len(erts_dirs) > 1:
        print 'Multiple erts directories found in :', erlang_dir
        sys.exit(1)

    return os.path.join(erlang_dir, erts_dirs[0])


def get_target_erts_version():
    """Return the current target erts version of faxien."""

    cmd = ['faxien', 'show-target-erts-vsn']

    p = subprocess.Popen(cmd, stdout=subprocess.PIPE)

    (out, _) = p.communicate()

    if p.returncode != 0:
        print 'Faxien call failed:', cmd
        sys.exit(1)

    return out.strip()


def set_target_erts_version(erts_version):
    """Set the current target erts version of faxien."""

    cmd = ['faxien', 'set-target-erts-vsn', erts_version]

    p = subprocess.Popen(cmd, stdout=subprocess.PIPE)

    (out, _) = p.communicate()

    if p.returncode != 0 or out.strip() != 'ok':
        print 'Faxien call failed:', cmd
        sys.exit(1)


def publish(dir, log_dir):
    """Publish the given directory with faxien."""

    name = 'publish-%s' % os.path.basename(dir).split('-')[0]

    run_command(['faxien', 'publish', dir], log_dir, log_dir, name, False)


def get_application_dirs(erlang_dir):
    """Return a list of application directories."""

    app_dirs = []

    lib_dir = os.path.join(erlang_dir, 'lib')

    for basename in os.listdir(lib_dir):
        if '-' not in basename:
            continue

        app_dir = os.path.join(lib_dir, basename)

        if not os.path.isdir(app_dir):
            continue

        app_dirs.append(app_dir)

    app_dirs.sort()

    return app_dirs


def get_published_apps():
    """Return the current published apps."""

    cmd = ['faxien', 'search']

    p = subprocess.Popen(cmd, stdout=subprocess.PIPE)

    (out, _) = p.communicate()

    if p.returncode != 0:
        print 'Faxien call failed:', cmd
        sys.exit(1)

    apps = []

    lines = out.strip().split('\n')

    while lines and not lines[0].startswith('Applications'):
        lines.pop(0)

    if lines:
        lines.pop(0)

    while lines and lines[0].startswith(' '):
        apps.append(lines.pop(0).strip())

    return apps


BINARY_FILE_EXTENSIONS = ["cmx", "py", "c", "bat", "exe", "so"]

def is_binary_lib(app_dir):
    """Is the application binary? (i.e., has hardware specific code).

    This function should be kept in sync with is_package_a_binary_app/1
    in the epkg_validation module.
    """

    for name in os.listdir(app_dir):
        if name.endswith('_src'):
            return True

    for _, _, files in os.walk(app_dir):
        for name in files:
            if os.path.splitext(name)[1][1:] in BINARY_FILE_EXTENSIONS:
                return True

    return False
<<<<<<< HEAD
=======


def clone_bootstrap(working_dir, log_dir):
    """Clone the bootstrap repo into the working directory."""

    run_command(['git', 'clone', 'http://git.erlware.org/bootstrap.git'],
                working_dir, log_dir, 'clone-bootstrap')

    bootstrap_dir = os.path.join(working_dir, 'bootstrap')

    if not os.path.exists(bootstrap_dir):
        print 'Missing bootstrap directory:', bootstrap_dir
        sys.exit(1)

    return bootstrap_dir


def create_bootstrap(bootstrap_dir, erts_dir, log_dir):
    """Create the bootstrapper using the create_bootstrap.sh script."""

    run_command(['./create_bootstrap.sh', erts_dir], bootstrap_dir,
                log_dir, 'create-bootstrap')

    files = os.listdir(bootstrap_dir)
    for name in files:
        if name.startswith('faxien-launcher-') and name.endswith('.sh'):
            return os.path.join(bootstrap_dir, name)

    print 'No boostrap file in:', bootstrap_dir


def make_bootstrapper(working_dir, erts_dir, log_dir):
    """Make a bootstrapper from the erts directory."""

    bootstrap_dir = clone_bootstrap(working_dir, log_dir)
    bootstrap_file = create_bootstrap(bootstrap_dir, erts_dir, log_dir)

    print 'The bootstrap file was created here:', bootstrap_file
>>>>>>> 0b2bf08f


def main():
    usage = """%prog [options]

    Without options, this script will download the latest version of
    the erlang source, compile it, and optionally publish it with faxien.
    Additional options allow you to override the default choice or
    choose a specific version from the list of available ones.

    For more information on Erlware, see http://erlware.org

    For help, contact the erlware-questions mailing list here:

        http://groups.google.com/group/erlware-questions
    """

    parser = optparse.OptionParser(usage=usage)

    help = 'instead of publishing, create a bootstrapper'
    parser.add_option("-b", "--bootstrapper", action='store_true', help=help)

    help = 'let me choose the version to use from the current available'
    parser.add_option("-c", "--choose", action='store_true', help=help)

    help = 'do everything but actually publish'
    parser.add_option("-d", "--dry-run", action='store_true', help=help)

    help = 'specify the erlang version to use'
    parser.add_option("-e", "--erlang-version", type='str', help=help)

    help = 'print version information for this script'
    parser.add_option("-v", "--version", action='store_true', help=help)

    help = 'the working directory in which to build erlang'
    parser.add_option("-w", "--working-dir", type='str',
                      default=WORKING_DIR, help=help)

    options, args = parser.parse_args()

    if len(args) > 1:
        parser.error('bad arguments')

    if options.version:
        print 'Faxien erlang publisher version %s.' % VERSION
        sys.exit()

    working_dir = os.path.abspath(os.path.expanduser(options.working_dir))

    print 'Using working dir:', working_dir

    check_working_dir(working_dir)

    version = determine_version(options)

    print 'Using version:', format_version(version)

    working_dir = os.path.join(working_dir, format_version(version))

    if not os.path.exists(working_dir):
        os.makedirs(working_dir)

    tarfile = 'otp_src_%s.tar.gz' % format_version(version)

    local_tarfile = os.path.join(working_dir, tarfile)

    if already_downloaded(local_tarfile):
        print 'Already downloaded', local_tarfile
    else:
        download_tarfile(local_tarfile)

    log_dir = os.path.join(working_dir, 'logs')
    if not os.path.exists(log_dir):
        os.makedirs(log_dir)

    print
    print 'Starting publish steps. Log directory:', log_dir
    print

    src_dir = unpack_tarfile(local_tarfile, log_dir)

    install_dir = os.path.join(os.path.dirname(src_dir), 'install')

    configure_src(src_dir, install_dir, log_dir)
    make(src_dir, log_dir)
    install(src_dir, install_dir, log_dir)

    print
    print 'Figuring out what to publish.'
    print

    erlang_dir = os.path.join(install_dir, 'lib', 'erlang')

    if not os.path.isdir(erlang_dir):
        print 'Erlang dir missing:', erlang_dir
        sys.exit(1)

    erts_dir = get_erts_dir(erlang_dir)

    if options.bootstrapper:
        make_bootstrapper(working_dir, erts_dir, log_dir)
        sys.exit(0)

    # the version of erts we are publishing
    erts_version = os.path.basename(erts_dir).split('-')[1]

    target_erts_version = get_target_erts_version()

    if erts_version != target_erts_version:
        print 'The faxien target-erts-vsn must be changed to:', erts_version

        ans = raw_input('Proceed? ([y]/n)')
        if ans not in ('', 'y', 'Y'):
            sys.exit(0)

        set_target_erts_version(erts_version)

    publish_dirs = get_application_dirs(erlang_dir)

    publish_dirs.insert(0, erts_dir)

    published_apps = get_published_apps()

    for pub_dir in publish_dirs:
        appname = os.path.basename(pub_dir).split('-')[0]

        if appname in published_apps:
            print 'Skipping', appname, '(already published)'
            continue

        if not is_binary_lib(pub_dir) and IS_64_BIT:
            print 'Skipping', appname, '(generic and we are on 64-bit platform)'
            continue

        if options.dry_run:
            print 'Would publish:', appname
        else:
            publish(pub_dir, log_dir)

    if erts_version != target_erts_version:
        print 'The faxien target erts version was changed to:', erts_version
        print 'To change it back, run:'
        print '    faxien set-target-erts-vsn', target_erts_version


if __name__ == '__main__':
    main()<|MERGE_RESOLUTION|>--- conflicted
+++ resolved
@@ -473,8 +473,6 @@
                 return True
 
     return False
-<<<<<<< HEAD
-=======
 
 
 def clone_bootstrap(working_dir, log_dir):
@@ -513,7 +511,6 @@
     bootstrap_file = create_bootstrap(bootstrap_dir, erts_dir, log_dir)
 
     print 'The bootstrap file was created here:', bootstrap_file
->>>>>>> 0b2bf08f
 
 
 def main():
