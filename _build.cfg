--- conflicted
+++ resolved
@@ -1,10 +1,4 @@
 project : {
    name : faxien
-<<<<<<< HEAD
    vsn  : "0.42.0.1"
-=======
-   vsn  : "0.41.0.2"
->>>>>>> 04429816
-},
-
-repositories : ["http://repo.erlware.org/pub"],+},